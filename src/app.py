--- conflicted
+++ resolved
@@ -6,16 +6,13 @@
 # Import our utility classes
 from utils.supabase_client import SupabaseClient
 from utils.openai_client import OpenAIClient
-<<<<<<< HEAD
+
 if os.getenv("MOCK_TELNX", "0") == "0":
     from utils.telnyx_client import TelnyxClient
 else:
     from utils.telnyx_client import MockTelnyxClient as TelnyxClient
-=======
-from utils.telnyx_client import TelnyxClient
 from utils.delay_detector import DelayDetector
 from config.follow_up_config import FOLLOW_UP_SCHEDULE
->>>>>>> c7abb22e
 
 def lambda_handler(event: Dict[str, Any], context: Any) -> Dict[str, Any]:
     """
